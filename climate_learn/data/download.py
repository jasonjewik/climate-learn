--- conflicted
+++ resolved
@@ -47,7 +47,6 @@
             path,
         )
 
-<<<<<<< HEAD
 def _download_esgf(root, dataset, variable, resolution = "5.625", institutionID="MPI-M", sourceID="MPI-ESM1-2-HR", exprID="historical"):
     if (dataset not in ["cmip6"]):
         raise Exception("Dataset not supported")
@@ -78,10 +77,8 @@
     
 
 
-=======
->>>>>>> 51c5abe2
 def _download_weatherbench(root, dataset, variable, resolution = "1.40625"):
-    if(dataset not in ["era5", "cmip6"]):
+    if(dataset not in ["era5", "cmip6", "cmip6"]):
         raise Exception("Dataset not supported")
 
     path = os.path.join(root, dataset, resolution, variable)
