--- conflicted
+++ resolved
@@ -93,11 +93,7 @@
 
         inp_data = xr.concat([self.data_dict[k] for k in self.in_vars], dim='level')
         out_data = xr.concat([self.data_dict[k] for k in self.out_vars], dim='level')
-<<<<<<< HEAD
-        
-=======
-
->>>>>>> 79928fad
+
         self.inp_data = inp_data.to_numpy().astype(np.float32)
         self.out_data = out_data.to_numpy().astype(np.float32)
 
